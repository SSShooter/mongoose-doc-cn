--- conflicted
+++ resolved
@@ -48,15 +48,10 @@
               span.logo-text mongoose
           ul.pure-menu-list
             li.pure-menu-item
-<<<<<<< HEAD
-              a.pure-menu-link(href="/docs/cnhome.html") 关于中文文档
-            li.pure-menu-item
-=======
               a.pure-menu-link(href="http://mongoosejs.com/docs/guide.html") 英文原版
             li.pure-menu-item
               a.pure-menu-link(href="/docs/cnhome.html") 关于中文文档
             li.pure-menu-item
->>>>>>> 39cafb13
               a.pure-menu-link(href="/docs/index.html") 快速上手
             li.pure-menu-item
               a.pure-menu-link(href="/docs/guide.html") 模式（Schemas）
